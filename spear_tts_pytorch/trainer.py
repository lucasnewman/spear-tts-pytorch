import re
from pathlib import Path
from shutil import rmtree

from beartype import beartype
from beartype.door import is_bearable
from beartype.typing import Union, Optional, Tuple

import torch
from torch import nn, LongTensor, IntTensor
from torch.utils.data import ConcatDataset
from torch.optim.lr_scheduler import CosineAnnealingLR
from torch.utils.data import Dataset, random_split

from audiolm_pytorch import FairseqVQWav2Vec, HubertWithKmeans
from audiolm_pytorch.data import get_dataloader
from audiolm_pytorch.optimizer import get_optimizer

from spear_tts_pytorch.spear_tts_pytorch import SpeechSpeechPretrainWrapper, TextToSemantic, SemanticToTextWrapper, TextToSemanticWrapper
from spear_tts_pytorch.data import GeneratedAudioTextDataset

from accelerate import Accelerator, DistributedType

<<<<<<< HEAD
from tqdm import tqdm
=======
# constants

IndicesTensor = Union[LongTensor, IntTensor]
>>>>>>> decbbf9d

# make sure only one trainer is instantiated

ONE_TRAINER_INSTANTIATED = False

def check_one_trainer():
    global ONE_TRAINER_INSTANTIATED
    assert not ONE_TRAINER_INSTANTIATED, 'only one Trainer can be instantiated at a time for training'
    ONE_TRAINER_INSTANTIATED = True

# helpers

def exists(val):
    return val is not None

def noop(*args, **kwargs):
    pass

def cycle(dl):
    while True:
        for data in dl:
            yield data

def cast_tuple(t):
    return t if isinstance(t, (tuple, list)) else (t,)

def yes_or_no(question):
    answer = input(f'{question} (y/n) ')
    return answer.lower() in ('yes', 'y')

def accum_log(log, new_logs):
    for key, new_value in new_logs.items():
        old_value = log.get(key, 0.)
        log[key] = old_value + new_value
    return log

def checkpoint_num_steps(checkpoint_path):
    """Returns the number of steps trained from a checkpoint based on the filename.

    Filename format assumed to be something like "/path/to/speech.speech.20000.pt" which is
    for 20k train steps. Returns 20000 in that case.
    """
    results = re.findall(r'\d+', str(checkpoint_path))

    if len(results) == 0:
        return 0

    return int(results[-1])


class SpeechSpeechPretrainer(nn.Module):
    @beartype
    def __init__(
        self,
        model: TextToSemantic,
        wav2vec: Optional[Union[FairseqVQWav2Vec, HubertWithKmeans]],
        *,
        num_train_steps,
        num_warmup_steps,
        batch_size,
        dataset: Optional[Dataset] = None,
        data_max_length = None,
        deletion_prob: float = 0.6,
        reconstruct_seq: bool = False,
        mask_id = None,
        lr = 3e-4,
        initial_lr = 1e-5,
        grad_accum_every = 1,
        wd = 0.,
        max_grad_norm = 0.5,
        valid_frac = 0.05,
        random_split_seed = 42,
        log_every = 10,
        save_results_every = 100,
        save_model_every = 1000,
        results_folder = './results',
        accelerate_kwargs: dict = dict(),
        split_batches = False,
        drop_last = False,
        force_clear_prev_results = None
    ):
        super().__init__()
        check_one_trainer()

        self.accelerator = Accelerator(
            split_batches = split_batches,
            **accelerate_kwargs
        )

        self.model = model
        self.wav2vec = wav2vec

        self.train_wrapper = SpeechSpeechPretrainWrapper(
            model = model,
            wav2vec = wav2vec,
            deletion_prob = deletion_prob,
            reconstruct_seq = reconstruct_seq,
            mask_id = mask_id
        )

        self.register_buffer('steps', torch.Tensor([0]))

        self.num_train_steps = num_train_steps
        self.num_warmup_steps = num_warmup_steps
        self.batch_size = batch_size
        self.grad_accum_every = grad_accum_every

        # optimizers
        self.lr = lr
        self.initial_lr = initial_lr
        self.optim = get_optimizer(model.parameters(), lr = lr, wd = wd)
        self.scheduler = CosineAnnealingLR(self.optim, T_max = num_train_steps)

        # max grad norm

        self.max_grad_norm = max_grad_norm

        # create dataset

        self.ds = dataset

        # split for validation

        if valid_frac > 0:
            train_size = int((1 - valid_frac) * len(self.ds))
            valid_size = len(self.ds) - train_size
            self.ds, self.valid_ds = random_split(self.ds, [train_size, valid_size], generator = torch.Generator().manual_seed(random_split_seed))
            self.print(f'training with dataset of {len(self.ds)} samples and validating with randomly splitted {len(self.valid_ds)} samples')
        else:
            self.valid_ds = self.ds
            self.print(f'training with shared training and valid dataset of {len(self.ds)} samples')

        assert len(self.ds) >= batch_size, 'dataset must have sufficient samples for training'
        assert len(self.valid_ds) >= batch_size, f'validation dataset must have sufficient number of samples (currently {len(self.valid_ds)}) for training'

        # dataloader

        self.dl = get_dataloader(self.ds, batch_size = batch_size, shuffle = True, drop_last = drop_last)

        self.valid_dl = get_dataloader(self.valid_ds, batch_size = batch_size, shuffle = True, drop_last = drop_last)

        # prepare with accelerator

        (
            self.train_wrapper,
            self.optim,
            self.scheduler,
            self.dl,
            self.valid_dl
        ) = self.accelerator.prepare(
            self.train_wrapper,
            self.optim,
            self.scheduler,
            self.dl,
            self.valid_dl
        )

        # dataloader iterators

        self.dl_iter = cycle(self.dl)
        self.valid_dl_iter = cycle(self.valid_dl)

        self.log_every = log_every
        self.save_model_every = save_model_every
        self.save_results_every = save_results_every

        self.results_folder = Path(results_folder)

        if self.is_main and force_clear_prev_results is True or (not exists(force_clear_prev_results) and len([*self.results_folder.glob('**/*')]) > 0 and yes_or_no('do you want to clear previous experiment checkpoints and results?')):
            rmtree(str(self.results_folder))

        self.results_folder.mkdir(parents = True, exist_ok = True)
        
        hps = {"num_train_steps": num_train_steps, "num_warmup_steps": num_warmup_steps, "data_max_length": data_max_length, "learning_rate": lr, "initial_learning_rate": lr}
        self.accelerator.init_trackers("speechspeech", config=hps)

    def save(self, path):
        pkg = dict(
            model = self.accelerator.get_state_dict(self.model),
            optim = self.optim.state_dict(),
            scheduler = self.scheduler.state_dict()
        )
        torch.save(pkg, path)

    def load(self, path):
        model = self.accelerator.unwrap_model(self.model)
        pkg = model.load(path)

        self.optim.load_state_dict(pkg['optim'])
        self.scheduler.load_state_dict(pkg['scheduler'])

        # + 1 to start from the next step and avoid overwriting the last checkpoint
        self.steps = torch.tensor([checkpoint_num_steps(path) + 1], device=self.device)

    def print(self, msg):
        self.accelerator.print(msg)

    def generate(self, *args, **kwargs):
        return self.train_wrapper.generate(*args, **kwargs)

    @property
    def device(self):
        return self.accelerator.device

    @property
    def is_distributed(self):
        return not (self.accelerator.distributed_type == DistributedType.NO and self.accelerator.num_processes == 1)

    @property
    def is_main(self):
        return self.accelerator.is_main_process

    @property
    def is_local_main(self):
        return self.accelerator.is_local_main_process

    def warmup(self, step):
        if step < self.num_warmup_steps:
            return self.initial_lr + (self.lr - self.initial_lr) * step / self.num_warmup_steps
        else:
            return self.lr
    
    def train_step(self):
        steps = int(self.steps.item())

        self.model.train()
        
        # adjust the lr according to the schedule
        
        if steps < self.num_warmup_steps:
            # Apply warmup
            lr = self.warmup(steps)
            for param_group in self.optim.param_groups:
                param_group['lr'] = lr
        else:
            # After warmup period, start to apply CosineAnnealingLR
            self.scheduler.step()

        # logs

        logs = {}

        # update vae (generator)

        for _ in range(self.grad_accum_every):
            x, = next(self.dl_iter)

            loss, _ = self.train_wrapper(x)

            self.accelerator.backward(loss / self.grad_accum_every)

            accum_log(logs, {'loss': loss.item() / self.grad_accum_every})

        if exists(self.max_grad_norm):
            self.accelerator.clip_grad_norm_(self.model.parameters(), self.max_grad_norm)

        self.optim.step()
        self.optim.zero_grad()

        # log

        if not (steps % self.log_every):
            self.print(f"{steps}: loss: {logs['loss']:0.3f}}")

        self.accelerator.log({"train_loss": logs['loss']}, step=steps)

        # sample results every so often

        self.accelerator.wait_for_everyone()

        if self.is_main and not (steps % self.save_results_every):
            x, = next(self.valid_dl_iter)

            with torch.inference_mode():
                self.train_wrapper.eval()
                valid_loss = self.train_wrapper(x)

            self.print(f'{steps}: valid loss {valid_loss:0.3f}')
            self.accelerator.log({"valid_loss": valid_loss}, step=steps)

        # save model every so often

        if self.is_main and not (steps % self.save_model_every):
            model_path = str(self.results_folder / f'speech.speech.{steps}.pt')
            self.save(model_path)

            self.print(f'{steps}: saving model to {str(self.results_folder)}')

        self.steps += 1
        return logs

    def train(self, log_fn = noop):
        while self.steps < self.num_train_steps:
            logs = self.train_step()
            log_fn(logs)

        self.print('training complete')


class SemanticToTextTrainer(nn.Module):
    @beartype
    def __init__(
        self,
        model: TextToSemantic,
        *,
        num_train_steps,
        num_warmup_steps,
        batch_size,
        dataset: Optional[Dataset] = None,
        data_max_length = None,
        lr = 3e-4,
        initial_lr = 1e-5,
        grad_accum_every = 1,
        wd = 0.,
        max_grad_norm = 0.5,
        valid_frac = 0.05,
        random_split_seed = 42,
        log_every = 10,
        save_results_every = 100,
        save_model_every = 1000,
        results_folder = './results',
        accelerate_kwargs: dict = dict(),
        split_batches = False,
        drop_last = False,
        force_clear_prev_results = None
    ):
        super().__init__()
        check_one_trainer()

        self.accelerator = Accelerator(
            split_batches = split_batches,
            **accelerate_kwargs
        )

        self.model = model

        self.train_wrapper = SemanticToTextWrapper(model = model)

        self.register_buffer('steps', torch.Tensor([0]))

        self.num_train_steps = num_train_steps
        self.num_warmup_steps = num_warmup_steps
        self.batch_size = batch_size
        self.grad_accum_every = grad_accum_every

        # when doing backtranslation
        # encoder is frozen (and presumably all the speech embeddings)

        model.unfreeze_all()
        model.freeze_speech_emb()
        model.freeze_encoder()

        # optimizers
        # get_optimizer should filter out frozen parameters (ones with requires_grad set to False)
        # https://github.com/lucidrains/audiolm-pytorch/blob/main/audiolm_pytorch/optimizer.py#L24

        self.optim = get_optimizer(
            model.parameters(),
            lr = lr,
            wd = wd,
            filter_by_requires_grad = True
        )

        self.lr = lr
        self.initial_lr = initial_lr
        self.scheduler = CosineAnnealingLR(self.optim, T_max = num_train_steps)

        # max grad norm

        self.max_grad_norm = max_grad_norm

        # create dataset

        self.ds = dataset

        # split for validation

        if valid_frac > 0:
            train_size = int((1 - valid_frac) * len(self.ds))
            valid_size = len(self.ds) - train_size
            self.ds, self.valid_ds = random_split(self.ds, [train_size, valid_size], generator = torch.Generator().manual_seed(random_split_seed))
            self.print(f'training with dataset of {len(self.ds)} samples and validating with randomly splitted {len(self.valid_ds)} samples')
        else:
            self.valid_ds = self.ds
            self.print(f'training with shared training and valid dataset of {len(self.ds)} samples')

        assert len(self.ds) >= batch_size, 'dataset must have sufficient samples for training'
        assert len(self.valid_ds) >= batch_size, f'validation dataset must have sufficient number of samples (currently {len(self.valid_ds)}) for training'

        # dataloader

        self.dl = get_dataloader(self.ds, batch_size = batch_size, shuffle = True, drop_last = drop_last)

        self.valid_dl = get_dataloader(self.valid_ds, batch_size = batch_size, shuffle = True, drop_last = drop_last)

        # prepare with accelerator

        (
            self.train_wrapper,
            self.optim,
            self.scheduler,
            self.dl,
            self.valid_dl
        ) = self.accelerator.prepare(
            self.train_wrapper,
            self.optim,
            self.scheduler,
            self.dl,
            self.valid_dl
        )

        # dataloader iterators

        self.dl_iter = cycle(self.dl)
        self.valid_dl_iter = cycle(self.valid_dl)

        self.log_every = log_every
        self.save_model_every = save_model_every
        self.save_results_every = save_results_every

        self.results_folder = Path(results_folder)

        if self.is_main and force_clear_prev_results is True or (not exists(force_clear_prev_results) and len([*self.results_folder.glob('**/*')]) > 0 and yes_or_no('do you want to clear previous experiment checkpoints and results?')):
            rmtree(str(self.results_folder))

        self.results_folder.mkdir(parents = True, exist_ok = True)
        
        hps = {"num_train_steps": num_train_steps, "num_warmup_steps": num_warmup_steps, "data_max_length": data_max_length, "learning_rate": lr, "initial_learning_rate": lr}
        self.accelerator.init_trackers("semantictext", config=hps)

    def save(self, path):
        pkg = dict(
            model = self.accelerator.get_state_dict(self.model),
            optim = self.optim.state_dict(),
            scheduler = self.scheduler.state_dict()
        )
        torch.save(pkg, path)

    def load(self, path, restore_optimizer = True):
        model = self.accelerator.unwrap_model(self.model)
        pkg = model.load(path)

        if restore_optimizer:
            self.optim.load_state_dict(pkg['optim'])
            self.scheduler.load_state_dict(pkg['scheduler'])

            # + 1 to start from the next step and avoid overwriting the last checkpoint
            self.steps = torch.tensor([checkpoint_num_steps(path) + 1], device=self.device)

    def print(self, msg):
        self.accelerator.print(msg)

    def generate(self, *args, **kwargs):
        return self.train_wrapper.generate(*args, **kwargs)

    @property
    def device(self):
        return self.accelerator.device

    @property
    def is_distributed(self):
        return not (self.accelerator.distributed_type == DistributedType.NO and self.accelerator.num_processes == 1)

    @property
    def is_main(self):
        return self.accelerator.is_main_process

    @property
    def is_local_main(self):
        return self.accelerator.is_local_main_process

    def warmup(self, step):
        if step < self.num_warmup_steps:
            return self.initial_lr + (self.lr - self.initial_lr) * step / self.num_warmup_steps
        else:
            return self.lr
    
    def train_step(self):
        steps = int(self.steps.item())

        self.model.train()
        
        # adjust the lr according to the schedule
        
        if steps < self.num_warmup_steps:
            # Apply warmup
            lr = self.warmup(steps)
            for param_group in self.optim.param_groups:
                param_group['lr'] = lr
        else:
            # After warmup period, start to apply CosineAnnealingLR
            self.scheduler.step()

        # logs

        logs = {}

        # update vae (generator)

        for _ in range(self.grad_accum_every):
            semantic_token_ids, grapheme_token_ids = next(self.dl_iter)

            loss, _ = self.train_wrapper(semantic_token_ids = semantic_token_ids, grapheme_token_ids = grapheme_token_ids)

            self.accelerator.backward(loss / self.grad_accum_every)

            accum_log(logs, {'loss': loss.item() / self.grad_accum_every})

        if exists(self.max_grad_norm):
            self.accelerator.clip_grad_norm_(self.model.parameters(), self.max_grad_norm)

        self.optim.step()
        self.optim.zero_grad()

        # log

        if not (steps % self.log_every):
            self.print(f"{steps}: loss: {logs['loss']:0.3f}")
        self.accelerator.log({"train_loss": logs['loss']}, step=steps)

        # sample results every so often

        self.accelerator.wait_for_everyone()

        if self.is_main and not (steps % self.save_results_every):
            semantic_token_ids, grapheme_token_ids = next(self.valid_dl_iter)

            with torch.inference_mode():
                self.train_wrapper.eval()
                valid_loss = self.train_wrapper(semantic_token_ids = semantic_token_ids, grapheme_token_ids = grapheme_token_ids)

            self.print(f'{steps}: valid loss {valid_loss:0.3f}')
            self.accelerator.log({"valid_loss": valid_loss}, step=steps)

        # save model every so often

        if self.is_main and not (steps % self.save_model_every):
            model_path = str(self.results_folder / f'semantic.text.{steps}.pt')
            self.save(model_path)

            self.print(f'{steps}: saving model to {str(self.results_folder)}')

        self.steps += 1
        return logs

    def train(self, log_fn = noop):
        while self.steps < self.num_train_steps:
            logs = self.train_step()
            log_fn(logs)

        self.print('training complete')


class TextToSemanticTrainer(nn.Module):
    @beartype
    def __init__(
        self,
        model: TextToSemantic,
        *,
        num_train_steps,
        num_warmup_steps,
        batch_size,
        dataset: Optional[Dataset] = None,
        generated_audio_text_dataset_folder = None,
        dataset_delimiter_id = -1,
        data_max_length = None,
        lr = 3e-4,
        initial_lr = 1e-5,
        grad_accum_every = 1,
        wd = 0.,
        max_grad_norm = 0.5,
        valid_frac = 0.05,
        random_split_seed = 42,
        log_every = 10,
        save_results_every = 100,
        save_model_every = 1000,
        results_folder = './results',
        accelerate_kwargs: dict = dict(),
        split_batches = False,
        drop_last = False,
        force_clear_prev_results = None,
        freeze_encoder_layers_below = 2
    ):
        super().__init__()
        check_one_trainer()

        self.accelerator = Accelerator(
            split_batches = split_batches,
            **accelerate_kwargs
        )

        self.model = model

        self.train_wrapper = TextToSemanticWrapper(model = model)

        self.register_buffer('steps', torch.Tensor([0]))

        self.num_train_steps = num_train_steps
        self.num_warmup_steps = num_warmup_steps
        self.batch_size = batch_size
        self.grad_accum_every = grad_accum_every

        # when doing text to semantic generation
        # encoder is partially frozen and decoder is frozen

        model.unfreeze_all()
        model.freeze_speech_emb()
        model.freeze_encoder_below_layer(freeze_encoder_layers_below)
        model.freeze_decoder()

        # optimizers
        # get_optimizer should filter out frozen parameters (ones with requires_grad set to False)
        # https://github.com/lucidrains/audiolm-pytorch/blob/main/audiolm_pytorch/optimizer.py#L24

        self.optim = get_optimizer(
            model.parameters(),
            lr = lr,
            wd = wd,
            filter_by_requires_grad = True
        )

        self.lr = lr
        self.initial_lr = initial_lr
        self.scheduler = CosineAnnealingLR(self.optim, T_max = num_train_steps)

        # max grad norm

        self.max_grad_norm = max_grad_norm

        # create dataset

        datasets = []

        if exists(dataset):
            assert len(dataset) > 0 and is_bearable(dataset[0], Tuple[IndicesTensor, IndicesTensor]), 'audio-text dataset must return text and semantic token ids as a tuple of two tensors'
            datasets.append(dataset)

        if exists(generated_audio_text_dataset_folder):
            pseudo_labelled_dataset = GeneratedAudioTextDataset(
                folder = generated_audio_text_dataset_folder,
                delimiter_id = dataset_delimiter_id
            )

            datasets.append(pseudo_labelled_dataset)

        # concat the small labelled dataset with the pseudo-labelled dataset at the folder designated

        assert len(datasets) > 0
        self.ds = ConcatDataset(datasets)

        # split for validation

        if valid_frac > 0:
            train_size = int((1 - valid_frac) * len(self.ds))
            valid_size = len(self.ds) - train_size
            self.ds, self.valid_ds = random_split(self.ds, [train_size, valid_size], generator = torch.Generator().manual_seed(random_split_seed))
            self.print(f'training with dataset of {len(self.ds)} samples and validating with randomly splitted {len(self.valid_ds)} samples')
        else:
            self.valid_ds = self.ds
            self.print(f'training with shared training and valid dataset of {len(self.ds)} samples')

        assert len(self.ds) >= batch_size, 'dataset must have sufficient samples for training'
        assert len(self.valid_ds) >= batch_size, f'validation dataset must have sufficient number of samples (currently {len(self.valid_ds)}) for training'

        # dataloader

        self.dl = get_dataloader(self.ds, batch_size = batch_size, shuffle = True, drop_last = drop_last)

        self.valid_dl = get_dataloader(self.valid_ds, batch_size = batch_size, shuffle = True, drop_last = drop_last)

        # prepare with accelerator

        (
            self.train_wrapper,
            self.optim,
            self.scheduler,
            self.dl,
            self.valid_dl
        ) = self.accelerator.prepare(
            self.train_wrapper,
            self.optim,
            self.scheduler,
            self.dl,
            self.valid_dl
        )

        # dataloader iterators

        self.dl_iter = cycle(self.dl)
        self.valid_dl_iter = cycle(self.valid_dl)

        self.save_model_every = save_model_every
        self.save_results_every = save_results_every
        self.log_every = log_every

        self.results_folder = Path(results_folder)

        if self.is_main and force_clear_prev_results is True or (not exists(force_clear_prev_results) and len([*self.results_folder.glob('**/*')]) > 0 and yes_or_no('do you want to clear previous experiment checkpoints and results?')):
            rmtree(str(self.results_folder))

        self.results_folder.mkdir(parents = True, exist_ok = True)
        
        hps = {"num_train_steps": num_train_steps, "num_warmup_steps": num_warmup_steps, "data_max_length": data_max_length, "learning_rate": lr, "initial_learning_rate": lr}
        self.accelerator.init_trackers("textsemantic", config=hps)

    def save(self, path):
        pkg = dict(
            model = self.accelerator.get_state_dict(self.model),
            optim = self.optim.state_dict(),
            scheduler = self.scheduler.state_dict()
        )
        torch.save(pkg, path)

    def load(self, path, restore_optimizer = True):
        model = self.accelerator.unwrap_model(self.model)
        pkg = model.load(path)

        if restore_optimizer:
            self.optim.load_state_dict(pkg['optim'])
            self.scheduler.load_state_dict(pkg['scheduler'])

            # + 1 to start from the next step and avoid overwriting the last checkpoint
            self.steps = torch.tensor([checkpoint_num_steps(path) + 1], device=self.device)

    def print(self, msg):
        self.accelerator.print(msg)

    def generate(self, *args, **kwargs):
        return self.train_wrapper.generate(*args, **kwargs)

    @property
    def device(self):
        return self.accelerator.device

    @property
    def is_distributed(self):
        return not (self.accelerator.distributed_type == DistributedType.NO and self.accelerator.num_processes == 1)

    @property
    def is_main(self):
        return self.accelerator.is_main_process

    @property
    def is_local_main(self):
        return self.accelerator.is_local_main_process

    def warmup(self, step):
        if step < self.num_warmup_steps:
            return self.initial_lr + (self.lr - self.initial_lr) * step / self.num_warmup_steps
        else:
            return self.lr
    
    def train_step(self):
        steps = int(self.steps.item())

        self.model.train()
        
        # adjust the lr according to the schedule
        
        if steps < self.num_warmup_steps:
            # Apply warmup
            lr = self.warmup(steps)
            for param_group in self.optim.param_groups:
                param_group['lr'] = lr
        else:
            # After warmup period, start to apply CosineAnnealingLR
            self.scheduler.step()

        # logs

        logs = {}

        # update vae (generator)

        for _ in range(self.grad_accum_every):
            semantic_token_ids, grapheme_token_ids = next(self.dl_iter)

            loss, _ = self.train_wrapper(semantic_token_ids = semantic_token_ids, grapheme_token_ids = grapheme_token_ids)

            self.accelerator.backward(loss / self.grad_accum_every)

            accum_log(logs, {'loss': loss.item() / self.grad_accum_every})

        if exists(self.max_grad_norm):
            self.accelerator.clip_grad_norm_(self.model.parameters(), self.max_grad_norm)

        self.optim.step()
        self.optim.zero_grad()

        # log

        if not (steps % self.log_every):
            self.print(f"{steps}: loss: {logs['loss']:0.3f}")
        
        self.accelerator.log({"train_loss": logs['loss']}, step=steps)

        # sample results every so often

        self.accelerator.wait_for_everyone()

        if self.is_main and not (steps % self.save_results_every):
            semantic_token_ids, grapheme_token_ids = next(self.valid_dl_iter)

            with torch.inference_mode():
                self.train_wrapper.eval()
                valid_loss = self.train_wrapper(semantic_token_ids = semantic_token_ids, grapheme_token_ids = grapheme_token_ids)

            self.print(f'{steps}: valid loss {valid_loss:0.3f}')
            self.accelerator.log({"valid_loss": valid_loss}, step=steps)

        # save model every so often

        if self.is_main and not (steps % self.save_model_every):
            model_path = str(self.results_folder / f'text.semantic.{steps}.pt')
            self.save(model_path)

            self.print(f'{steps}: saving model to {str(self.results_folder)}')

        self.steps += 1
        return logs

    def train(self, log_fn = noop):
        while self.steps < self.num_train_steps:
            logs = self.train_step()
            log_fn(logs)

        self.print('training complete')<|MERGE_RESOLUTION|>--- conflicted
+++ resolved
@@ -21,13 +21,8 @@
 
 from accelerate import Accelerator, DistributedType
 
-<<<<<<< HEAD
-from tqdm import tqdm
-=======
-# constants
 
 IndicesTensor = Union[LongTensor, IntTensor]
->>>>>>> decbbf9d
 
 # make sure only one trainer is instantiated
 
