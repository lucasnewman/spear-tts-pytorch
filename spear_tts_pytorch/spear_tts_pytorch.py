--- conflicted
+++ resolved
@@ -513,11 +513,8 @@
         beam_search_decode = False,
         beam_size = 4,
         return_source = False,
-<<<<<<< HEAD
-        cond_scale = 1.  # greater than 1 uses CFG
-=======
-        return_target_mask = False
->>>>>>> 7e5461c8
+        return_target_mask = False,
+        cond_scale = 1.
     ):
         if isinstance(source, (FloatTensor)) and source_type == 'speech':
             assert exists(self.wav2vec), 'wav2vec should be passed in, if generating with source as raw soundwave'
